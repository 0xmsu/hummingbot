version: 1
configurations:
  $namespace harmony:
    configurationPath: harmony.yml
    schemaPath: harmony-schema.json
    
  $namespace solana:
    configurationPath: solana.yml
    schemaPath: solana-schema.json

  $namespace avalanche:
    configurationPath: avalanche.yml
    schemaPath: ethereum-schema.json

  $namespace database:
    configurationPath: database.yml
    schemaPath: database-schema.json
    
  $namespace ethereum:
    configurationPath: ethereum.yml
    schemaPath: ethereum-schema.json

  $namespace polygon:
    configurationPath: polygon.yml
    schemaPath: ethereum-schema.json
    
  $namespace ethereumGasStation:
    configurationPath: ethereum-gas-station.yml
    schemaPath: ethereum-gas-station-schema.json

  $namespace logging:
    configurationPath: logging.yml
    schemaPath: logging-schema.json

  $namespace ssl:
    configurationPath: ssl.yml
    schemaPath: ssl-schema.json

  $namespace pangolin:
    configurationPath: pangolin.yml
    schemaPath: pangolin-schema.json

<<<<<<< HEAD
  $namespace perp:
    configurationPath: perp.yml
    schemaPath: perp-schema.json
=======
  $namespace sushiswap:
    configurationPath: sushiswap.yml
    schemaPath: sushiswap-schema.json
>>>>>>> f37e9a31

  $namespace traderjoe:
    configurationPath: traderjoe.yml
    schemaPath: traderjoe-schema.json
    
  $namespace server:
    configurationPath: server.yml
    schemaPath: server-schema.json

  $namespace telemetry:
    configurationPath: telemetry.yml
    schemaPath: telemetry-schema.json

  $namespace uniswap:
    configurationPath: uniswap.yml
    schemaPath: uniswap-schema.json<|MERGE_RESOLUTION|>--- conflicted
+++ resolved
@@ -40,15 +40,13 @@
     configurationPath: pangolin.yml
     schemaPath: pangolin-schema.json
 
-<<<<<<< HEAD
   $namespace perp:
     configurationPath: perp.yml
     schemaPath: perp-schema.json
-=======
+
   $namespace sushiswap:
     configurationPath: sushiswap.yml
     schemaPath: sushiswap-schema.json
->>>>>>> f37e9a31
 
   $namespace traderjoe:
     configurationPath: traderjoe.yml
