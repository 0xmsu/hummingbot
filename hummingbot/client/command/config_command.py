--- conflicted
+++ resolved
@@ -88,41 +88,23 @@
         data = [[cv.key, cv.value] for cv in global_config_map.values()
                 if cv.key in global_configs_to_display and not cv.is_secure]
         df = map_df_to_str(pd.DataFrame(data=data, columns=columns))
-<<<<<<< HEAD
         self.notify("\nGlobal Configurations:")
-        lines = ["    " + line for line in df.to_string(index=False, max_colwidth=50).split("\n")]
+        lines = ["    " + line for line in format_df_for_printout(df, max_col_width=50).split("\n")]
         self.notify("\n".join(lines))
-=======
-        self._notify("\nGlobal Configurations:")
-        lines = ["    " + line for line in format_df_for_printout(df, max_col_width=50).split("\n")]
-        self._notify("\n".join(lines))
->>>>>>> 58302fe0
 
         data = [[cv.key, cv.value] for cv in global_config_map.values()
                 if cv.key in color_settings_to_display and not cv.is_secure]
         df = map_df_to_str(pd.DataFrame(data=data, columns=columns))
-<<<<<<< HEAD
         self.notify("\nColor Settings:")
-        lines = ["    " + line for line in df.to_string(index=False, max_colwidth=50).split("\n")]
+        lines = ["    " + line for line in format_df_for_printout(df, max_col_width=50).split("\n")]
         self.notify("\n".join(lines))
-=======
-        self._notify("\nColor Settings:")
-        lines = ["    " + line for line in format_df_for_printout(df, max_col_width=50).split("\n")]
-        self._notify("\n".join(lines))
->>>>>>> 58302fe0
 
         if self.strategy_name is not None:
             data = [[cv.printable_key or cv.key, cv.value] for cv in self.strategy_config_map.values() if not cv.is_secure]
             df = map_df_to_str(pd.DataFrame(data=data, columns=columns))
-<<<<<<< HEAD
             self.notify("\nStrategy Configurations:")
-            lines = ["    " + line for line in df.to_string(index=False, max_colwidth=50).split("\n")]
+            lines = ["    " + line for line in format_df_for_printout(df, max_col_width=50).split("\n")]
             self.notify("\n".join(lines))
-=======
-            self._notify("\nStrategy Configurations:")
-            lines = ["    " + line for line in format_df_for_printout(df, max_col_width=50).split("\n")]
-            self._notify("\n".join(lines))
->>>>>>> 58302fe0
 
     def config_able_keys(self  # type: HummingbotApplication
                          ) -> List[str]:
