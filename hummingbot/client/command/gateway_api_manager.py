from contextlib import contextmanager
from typing import TYPE_CHECKING, Any, Dict, Generator, Optional

<<<<<<< HEAD
import aiohttp

from hummingbot.connector.gateway.common_types import Chain
=======
>>>>>>> e0d42561
from hummingbot.core.gateway.gateway_http_client import GatewayHttpClient

if TYPE_CHECKING:
    from hummingbot.client.hummingbot_application import HummingbotApplication


@contextmanager
def begin_placeholder_mode(hb: "HummingbotApplication") -> Generator["HummingbotApplication", None, None]:
    hb.app.clear_input()
    hb.placeholder_mode = True
    hb.app.hide_input = True
    try:
        yield hb
    finally:
        hb.app.to_stop_config = False
        hb.placeholder_mode = False
        hb.app.hide_input = False
        hb.app.change_prompt(prompt=">>> ")


class GatewayChainApiManager:
    """
    Manage and test connections from gateway to chain urls.
    """

    async def _check_node_status(self, chain: str, network: str, node_url: str) -> bool:
        """
        Verify that the node url is valid. If it is an empty string,
        ignore it, but let the user know they cannot connect to the node.
        """

<<<<<<< HEAD
    async def _test_sol_node(self, chain: str, network: str, node_url: str) -> bool:
        """
        Verify that the Infura API Key is valid. If it is an empty string,
        ignore it, but let the user know they cannot connect to Solana.
        """
        async with aiohttp.ClientSession() as tmp_client:
            headers = {"Content-Type": "application/json"}
            data = {
                "jsonrpc": "2.0",
                "id": 1,
                "method": "getHealth"
            }

            resp = await tmp_client.post(
                url=node_url,
                data=json.dumps(data),
                headers=headers
            )

            success = resp.status == 200
            if success:
                self.notify(f"Successfully pinged the node url for {chain}-{network}: {node_url}.")
            else:
                self.notify(
                    f"Unable to successfully ping the node url for {chain}-{network}: {node_url}. Please try again (it may require an API key).")
            return success

    async def _get_node_url(self, chain: str, network: str) -> Optional[str]:
=======
        resp = await GatewayHttpClient.get_instance().get_network_status(chain, network)

        if resp.get("currentBlockNumber", -1) > 0:
            self.notify(f"Successfully pinged the node url for {chain}-{network}: {node_url}.")
            return True
        return False

    async def _test_node_url(self, chain: str, network: str) -> Optional[str]:
>>>>>>> e0d42561
        """
        Get the node url from user input, then check that it is valid.
        """
        with begin_placeholder_mode(self):
            while True:
                node_url: str = await self.app.prompt(prompt=f"Enter a node url (with API key if necessary) for {chain}-{network}: >>> ")

                self.app.clear_input()
                self.app.change_prompt(prompt="")

                if self.app.to_stop_config:
                    self.app.to_stop_config = False
                    self.stop()
                    return None
                try:
                    node_url = node_url.strip()  # help check for an empty string which is valid input
<<<<<<< HEAD
                    if Chain.SOLANA.chain == chain:
                        success: bool = await self._test_sol_node(chain, network, node_url)
                    else:
                        success: bool = await self._test_evm_node(chain, network, node_url)
=======
                    # TODO: different behavior will be necessary for non-EVM nodes

                    await self._update_gateway_chain_network_node_url(chain, network, node_url)

                    self.notify("Restarting gateway to update with new node url...")
                    # wait about 30 seconds for the gateway to restart
                    gateway_live = await self.ping_gateway_api(30)
                    if not gateway_live:
                        self.notify("Error: unable to restart gateway. Try 'start' again after gateway is running.")
                        self.notify("Stopping strategy...")
                        self.stop()

                    success: bool = await self._check_node_status(chain, network, node_url)
>>>>>>> e0d42561
                    if not success:
                        # the node URL test was unsuccessful, try again
                        continue
                    return node_url
                except Exception:
                    self.notify(f"Error occured when trying to ping the node URL: {node_url}.")

    async def _test_node_url_from_gateway_config(self, chain: str, network: str, attempt_connection: bool = True) -> bool:
        """
        Check if gateway node URL for a chain and network works
        """
        config_dict: Dict[str, Any] = await GatewayHttpClient.get_instance().get_configuration()
        chain_config: Optional[Dict[str, Any]] = config_dict.get(chain)
        if chain_config is not None:
            networks: Optional[Dict[str, Any]] = chain_config.get("networks")
            if networks is not None:
                network_config: Optional[Dict[str, Any]] = networks.get(network)
                if network_config is not None:
                    node_url: Optional[str] = network_config.get("nodeURL")
                    if not attempt_connection:
                        while True:
                            change_node: str = await self.app.prompt(prompt=f"Do you want to continue to use node url '{node_url}' for {chain}-{network}? (Yes/No) ")
                            if self.app.to_stop_config:
                                return
                            if change_node in ["Y", "y", "Yes", "yes", "N", "n", "No", "no"]:
                                break
                            self.notify("Invalid input. Please try again or exit config [CTRL + x].\n")

                        self.app.clear_input()
                        # they use an existing wallet
                        if change_node is not None and change_node in ["N", "n", "No", "no"]:
                            node_url: str = await self.app.prompt(prompt=f"Enter a new node url (with API key if necessary) for {chain}-{network}: >>> ")
                            await self._update_gateway_chain_network_node_url(chain, network, node_url)
                            self.notify("Restarting gateway to update with new node url...")
                            # wait about 30 seconds for the gateway to restart
                            await self.ping_gateway_api(30)
                        return True
                    success: bool = await self._check_node_status(chain, network, node_url)
                    if not success:
                        try:
                            return await self._test_node_url(chain, network)
                        except Exception:
                            self.notify(f"Unable to successfully ping the node url for {chain}-{network}: {node_url}. Please try again (it may require an API key).")
                            return False
                else:
                    self.notify(f"{chain}.networks.{network} was not found in the gateway config.")
                    return False
            else:
                self.notify(f"{chain}.networks was not found in the gateway config.")
                return False
        else:
            self.notify(f"{chain} was not found in the gateway config.")
            return False

    @staticmethod
    async def _update_gateway_chain_network_node_url(chain: str, network: str, node_url: str):
        """
        Update a chain and network's node URL in gateway
        """
        await GatewayHttpClient.get_instance().update_config(f"{chain}.networks.{network}.nodeURL", node_url)<|MERGE_RESOLUTION|>--- conflicted
+++ resolved
@@ -1,12 +1,6 @@
 from contextlib import contextmanager
 from typing import TYPE_CHECKING, Any, Dict, Generator, Optional
 
-<<<<<<< HEAD
-import aiohttp
-
-from hummingbot.connector.gateway.common_types import Chain
-=======
->>>>>>> e0d42561
 from hummingbot.core.gateway.gateway_http_client import GatewayHttpClient
 
 if TYPE_CHECKING:
@@ -38,36 +32,6 @@
         ignore it, but let the user know they cannot connect to the node.
         """
 
-<<<<<<< HEAD
-    async def _test_sol_node(self, chain: str, network: str, node_url: str) -> bool:
-        """
-        Verify that the Infura API Key is valid. If it is an empty string,
-        ignore it, but let the user know they cannot connect to Solana.
-        """
-        async with aiohttp.ClientSession() as tmp_client:
-            headers = {"Content-Type": "application/json"}
-            data = {
-                "jsonrpc": "2.0",
-                "id": 1,
-                "method": "getHealth"
-            }
-
-            resp = await tmp_client.post(
-                url=node_url,
-                data=json.dumps(data),
-                headers=headers
-            )
-
-            success = resp.status == 200
-            if success:
-                self.notify(f"Successfully pinged the node url for {chain}-{network}: {node_url}.")
-            else:
-                self.notify(
-                    f"Unable to successfully ping the node url for {chain}-{network}: {node_url}. Please try again (it may require an API key).")
-            return success
-
-    async def _get_node_url(self, chain: str, network: str) -> Optional[str]:
-=======
         resp = await GatewayHttpClient.get_instance().get_network_status(chain, network)
 
         if resp.get("currentBlockNumber", -1) > 0:
@@ -76,7 +40,6 @@
         return False
 
     async def _test_node_url(self, chain: str, network: str) -> Optional[str]:
->>>>>>> e0d42561
         """
         Get the node url from user input, then check that it is valid.
         """
@@ -93,13 +56,6 @@
                     return None
                 try:
                     node_url = node_url.strip()  # help check for an empty string which is valid input
-<<<<<<< HEAD
-                    if Chain.SOLANA.chain == chain:
-                        success: bool = await self._test_sol_node(chain, network, node_url)
-                    else:
-                        success: bool = await self._test_evm_node(chain, network, node_url)
-=======
-                    # TODO: different behavior will be necessary for non-EVM nodes
 
                     await self._update_gateway_chain_network_node_url(chain, network, node_url)
 
@@ -112,7 +68,6 @@
                         self.stop()
 
                     success: bool = await self._check_node_status(chain, network, node_url)
->>>>>>> e0d42561
                     if not success:
                         # the node URL test was unsuccessful, try again
                         continue
