import asyncio
import platform
import threading
import time
from os.path import dirname, exists, join
from typing import Any, Callable, Dict, List, Optional
from typing import TYPE_CHECKING

import pandas as pd

import hummingbot.client.config.global_config_map as global_config
import hummingbot.client.settings as settings
from hummingbot import init_logging
from hummingbot.client.command.rate_command import RateCommand
from hummingbot.client.config.config_helpers import get_strategy_starter_file
from hummingbot.client.config.config_validators import validate_bool
from hummingbot.client.config.config_var import ConfigVar
from hummingbot.client.performance import PerformanceMetrics
from hummingbot.connector.connector_status import get_connector_status, warning_messages
from hummingbot.core.clock import Clock, ClockMode
from hummingbot.core.rate_oracle.rate_oracle import RateOracle
from hummingbot.core.utils.async_utils import safe_ensure_future
from hummingbot.core.utils.kill_switch import KillSwitch
from hummingbot.exceptions import OracleRateUnavailable
from hummingbot.pmm_script.pmm_script_iterator import PMMScriptIterator
from hummingbot.strategy.script_strategy_base import ScriptStrategyBase
from hummingbot.user.user_balances import UserBalances

if TYPE_CHECKING:
    from hummingbot.client.hummingbot_application import HummingbotApplication


class StartCommand:
    async def _run_clock(self):
        with self.clock as clock:
            await clock.run()

    async def wait_till_ready(self,  # type: HummingbotApplication
                              func: Callable, *args, **kwargs):
        while True:
            all_ready = all([market.ready for market in self.markets.values()])
            if not all_ready:
                await asyncio.sleep(0.5)
            else:
                return func(*args, **kwargs)

    def start(self,  # type: HummingbotApplication
              log_level: Optional[str] = None,
              restore: Optional[bool] = False,
              script: Optional[str] = None):
        if threading.current_thread() != threading.main_thread():
            self.ev_loop.call_soon_threadsafe(self.start, log_level, restore)
            return
        safe_ensure_future(self.start_check(log_level, restore, script), loop=self.ev_loop)

    async def start_check(self,  # type: HummingbotApplication
                          log_level: Optional[str] = None,
                          restore: Optional[bool] = False,
                          strategy_file_name: Optional[str] = None):
        if self.strategy_task is not None and not self.strategy_task.done():
            self.notify('The bot is already running - please run "stop" first')
            return

        if settings.required_rate_oracle:
            # If the strategy to run requires using the rate oracle to find FX rates, validate there is a rate for
            # each configured token pair
            if not (await self.confirm_oracle_conversion_rate()):
                self.notify("The strategy failed to start.")
                return

        if strategy_file_name:
            file_name = strategy_file_name.split(".")[0]
            self.strategy_file_name = file_name
            self.strategy_name = file_name
        elif not await self.status_check_all(notify_success=False):
            self.notify("Status checks failed. Start aborted.")
            return
        if self._last_started_strategy_file != self.strategy_file_name:
            init_logging("hummingbot_logs.yml",
                         override_log_level=log_level.upper() if log_level else None,
                         strategy_file_path=self.strategy_file_name)
            self._last_started_strategy_file = self.strategy_file_name

        # If macOS, disable App Nap.
        if platform.system() == "Darwin":
            import appnope
            appnope.nope()

        self._initialize_notifiers()
        try:
            self._initialize_strategy(self.strategy_name)
        except NotImplementedError:
            self.strategy_name = None
            self.strategy_file_name = None
            self.notify("Invalid strategy. Start aborted.")
            raise

        if any([str(exchange).endswith("paper_trade") for exchange in settings.required_exchanges]):
            self.notify("\nPaper Trading Active: All orders are simulated and no real orders are placed.")

        for exchange in settings.required_exchanges:
            connector: str = str(exchange)
            status: str = get_connector_status(connector)
            warning_msg: Optional[str] = warning_messages.get(connector, None)

            # confirm gateway connection
            conn_setting: settings.ConnectorSetting = settings.AllConnectorSettings.get_connector_settings()[connector]
            if conn_setting.uses_gateway_generic_connector():
                connector_details: Dict[str, Any] = conn_setting.conn_init_parameters()
                if connector_details:
                    data: List[List[str]] = [
                        ["chain", connector_details['chain']],
                        ["network", connector_details['network']],
                        ["wallet_address", connector_details['wallet_address']]
                    ]
                    await UserBalances.instance().update_exchange_balance(connector)
                    balances: List[str] = [
                        f"{str(PerformanceMetrics.smart_round(v, 8))} {k}"
                        for k, v in UserBalances.instance().all_balances(connector).items()
                    ]
                    data.append(["balances", ""])
                    for bal in balances:
                        data.append(["", bal])
                    wallet_df: pd.DataFrame = pd.DataFrame(data=data, columns=["", f"{connector} configuration"])
                    self.notify(wallet_df.to_string(index=False))

                    self.app.clear_input()
                    self.placeholder_mode = True
                    use_configuration = await self.app.prompt(prompt="Do you want to continue? (Yes/No) >>> ")
                    self.placeholder_mode = False
                    self.app.change_prompt(prompt=">>> ")

                    if use_configuration in ["N", "n", "No", "no"]:
                        return

                    if use_configuration not in ["Y", "y", "Yes", "yes"]:
                        self.notify("Invalid input. Please execute the `start` command again.")
                        return

            # Display custom warning message for specific connectors
            elif warning_msg is not None:
                self.notify(f"\nConnector status: {status}\n"
                            f"{warning_msg}")

            # Display warning message if the exchange connector has outstanding issues or not working
            elif not status.endswith("GREEN"):
                self.notify(f"\nConnector status: {status}. This connector has one or more issues.\n"
                            "Refer to our Github page for more info: https://github.com/coinalpha/hummingbot")

        self.notify(f"\nStatus check complete. Starting '{self.strategy_name}' strategy...")
        await self.start_market_making(restore)
        # We always start the RateOracle. It is required for PNL calculation.
        RateOracle.get_instance().start()

    def start_script_strategy(self):
        script_strategy = ScriptStrategyBase.load_script_class(self.strategy_file_name)
        markets_list = []
        for conn, pairs in script_strategy.markets.items():
            markets_list.append((conn, list(pairs)))
        self._initialize_markets(markets_list)
        self.strategy = script_strategy(self.markets)

    def is_current_strategy_script_strategy(self) -> bool:
        script_file_name = join(settings.SCRIPT_STRATEGIES_PATH, f"{self.strategy_file_name}.py")
        return exists(script_file_name)

    async def start_market_making(self,  # type: HummingbotApplication
                                  restore: Optional[bool] = False):
        try:
            self.start_time = time.time() * 1e3  # Time in milliseconds
            self.clock = Clock(ClockMode.REALTIME)
            for market in self.markets.values():
                if market is not None:
                    self.clock.add_iterator(market)
                    self.markets_recorder.restore_market_states(self.strategy_file_name, market)
                    if len(market.limit_orders) > 0:
                        if restore is False:
<<<<<<< HEAD
                            self._notify(f"Canceling dangling limit orders on {market.name}...")
=======
                            self.notify(f"Cancelling dangling limit orders on {market.name}...")
>>>>>>> a76e8f7b
                            await market.cancel_all(5.0)
                        else:
                            self.notify(f"Restored {len(market.limit_orders)} limit orders on {market.name}...")
            if self.strategy:
                self.clock.add_iterator(self.strategy)
            if global_config.global_config_map[global_config.PMM_SCRIPT_ENABLED_KEY].value:
                pmm_script_file = global_config.global_config_map[global_config.PMM_SCRIPT_FILE_PATH_KEY].value
                folder = dirname(pmm_script_file)
                if folder == "":
                    pmm_script_file = join(settings.PMM_SCRIPTS_PATH, pmm_script_file)
                if self.strategy_name != "pure_market_making":
                    self.notify("Error: PMM script feature is only available for pure_market_making strategy.")
                else:
                    self._pmm_script_iterator = PMMScriptIterator(pmm_script_file,
                                                                  list(self.markets.values()),
                                                                  self.strategy, 0.1)
                    self.clock.add_iterator(self._pmm_script_iterator)
                    self.notify(f"PMM script ({pmm_script_file}) started.")

            self.strategy_task: asyncio.Task = safe_ensure_future(self._run_clock(), loop=self.ev_loop)
            self.notify(f"\n'{self.strategy_name}' strategy started.\n"
                        f"Run `status` command to query the progress.")
            self.logger().info("start command initiated.")

            if self._trading_required:
                self.kill_switch = KillSwitch(self)
                await self.wait_till_ready(self.kill_switch.start)
        except Exception as e:
            self.logger().error(str(e), exc_info=True)

    def _initialize_strategy(self, strategy_name: str):
        if self.is_current_strategy_script_strategy():
            self.start_script_strategy()
        else:
            start_strategy: Callable = get_strategy_starter_file(strategy_name)
            if strategy_name in settings.STRATEGIES:
                start_strategy(self)
            else:
                raise NotImplementedError

    async def confirm_oracle_conversion_rate(self,  # type: HummingbotApplication
                                             ) -> bool:
        try:
            result = False
            self.app.clear_input()
            self.placeholder_mode = True
            self.app.hide_input = True
            for pair in settings.rate_oracle_pairs:
                msg = await RateCommand.oracle_rate_msg(pair)
                self.notify("\nRate Oracle:\n" + msg)
            config = ConfigVar(key="confirm_oracle_use",
                               type_str="bool",
                               prompt="Please confirm to proceed if the above oracle source and rates are correct for "
                                      "this strategy (Yes/No)  >>> ",
                               required_if=lambda: True,
                               validator=lambda v: validate_bool(v))
            await self.prompt_a_config(config)
            if config.value:
                result = True
        except OracleRateUnavailable:
            self.notify("Oracle rate is not available.")
        finally:
            self.placeholder_mode = False
            self.app.hide_input = False
            self.app.change_prompt(prompt=">>> ")
        return result<|MERGE_RESOLUTION|>--- conflicted
+++ resolved
@@ -175,11 +175,7 @@
                     self.markets_recorder.restore_market_states(self.strategy_file_name, market)
                     if len(market.limit_orders) > 0:
                         if restore is False:
-<<<<<<< HEAD
                             self._notify(f"Canceling dangling limit orders on {market.name}...")
-=======
-                            self.notify(f"Cancelling dangling limit orders on {market.name}...")
->>>>>>> a76e8f7b
                             await market.cancel_all(5.0)
                         else:
                             self.notify(f"Restored {len(market.limit_orders)} limit orders on {market.name}...")
