## Injective v2

This is a spot connector created by **[Injective Labs](https://injectivelabs.org/)**.
The difference with `injective` connector is that v2 is a pure Python connector. That means that the user does not need to configure and run a Gateway instance to use the connector.
The connector supports two different account modes:
- Trading with delegate accounts
- Trading through off-chain vault contracts

### Delegate account mode
When configuring the connector with this mode, the account used to send the transactions to the chain for trading is not the account holding the funds.
The user will need to have one portfolio account and at least one trading account. And permissions should be granted with the portfolio account to the trading account for it to operate using the portfolio account's funds.

#### Trading permissions grant
To grant permissions from a portfolio account to a trading account to operate using the portfolio account funds please refer to the script `account_delegation_script.py`

#### Mode parameters
When configuring a new instance of the connector in Hummingbot the following parameters are required:

- **private_key**: the private key of the trading account (grantee account)
- **subaccount_index**: the index (decimal number) of the subaccount from the trading account that the connector will be operating with
- **granter_address**: the public key (injective format address) or the portfolio account
- **granter_subaccount_index**: the index (decimal number) of the subaccount from the portfolio account (the subaccount holding the funds)


### Off-chain vault mode
When configuring the connector with this mode, all the operations are sent to be executed by a vault contract in the chain.
The user will need to have a vault contract deployed on chain, and use the vault's admin account to configure this mode's parameters.

#### Mode parameters
When configuring a new instance of the connector in Hummingbot the following parameters are required:

<<<<<<< HEAD
- **private_key**: the vault's admin account private key
- **subaccount_index**: the index (decimal number) of the subaccount from the vault's admint account
- **vault_contract_address**: the address in the chain for the vault contract
=======
- **injective_private_key**: the private key of the trading account (grantee account)
- **injective_subaccount_index**: the index (decimal number) of the subaccount from the trading account that the connector will be operating with
- **injective_granter_address**: the public key (injective format address) of the portfolio account
- **injective_granter_subaccount_index**: the index (decimal number) of the subaccount from the portfolio account (the subaccount holding the funds)
>>>>>>> 9ec89e98
<|MERGE_RESOLUTION|>--- conflicted
+++ resolved
@@ -18,7 +18,7 @@
 
 - **private_key**: the private key of the trading account (grantee account)
 - **subaccount_index**: the index (decimal number) of the subaccount from the trading account that the connector will be operating with
-- **granter_address**: the public key (injective format address) or the portfolio account
+- **granter_address**: the public key (injective format address) of the portfolio account
 - **granter_subaccount_index**: the index (decimal number) of the subaccount from the portfolio account (the subaccount holding the funds)
 
 
@@ -29,13 +29,6 @@
 #### Mode parameters
 When configuring a new instance of the connector in Hummingbot the following parameters are required:
 
-<<<<<<< HEAD
 - **private_key**: the vault's admin account private key
-- **subaccount_index**: the index (decimal number) of the subaccount from the vault's admint account
-- **vault_contract_address**: the address in the chain for the vault contract
-=======
-- **injective_private_key**: the private key of the trading account (grantee account)
-- **injective_subaccount_index**: the index (decimal number) of the subaccount from the trading account that the connector will be operating with
-- **injective_granter_address**: the public key (injective format address) of the portfolio account
-- **injective_granter_subaccount_index**: the index (decimal number) of the subaccount from the portfolio account (the subaccount holding the funds)
->>>>>>> 9ec89e98
+- **subaccount_index**: the index (decimal number) of the subaccount from the vault's admin account
+- **vault_contract_address**: the address in the chain for the vault contract