--- conflicted
+++ resolved
@@ -204,12 +204,9 @@
         )
     )
 
-<<<<<<< HEAD
-=======
     class Config:
         title = "kraken"
 
->>>>>>> 4991a300
 
 KEYS = KrakenConfigMap.construct()
 
