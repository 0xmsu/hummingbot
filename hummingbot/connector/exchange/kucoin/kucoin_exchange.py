import asyncio
from decimal import Decimal
<<<<<<< HEAD
from typing import TYPE_CHECKING, Any, AsyncIterable, Dict, List, Optional
=======
from typing import Any, Dict, List, Optional
>>>>>>> 30753abb

from hummingbot.connector.constants import s_decimal_NaN
from hummingbot.connector.exchange.kucoin import (
    kucoin_constants as CONSTANTS,
    kucoin_utils as utils,
    kucoin_web_utils as web_utils,
)
from hummingbot.connector.exchange.kucoin.kucoin_api_order_book_data_source import KucoinAPIOrderBookDataSource
from hummingbot.connector.exchange.kucoin.kucoin_api_user_stream_data_source import KucoinAPIUserStreamDataSource
from hummingbot.connector.exchange.kucoin.kucoin_auth import KucoinAuth
from hummingbot.connector.exchange_py_base import ExchangePyBase
from hummingbot.connector.trading_rule import TradingRule
<<<<<<< HEAD
from hummingbot.connector.utils import combine_to_hb_trading_pair, get_new_client_order_id
from hummingbot.core.api_throttler.async_throttler import AsyncThrottler
from hummingbot.core.data_type.cancellation_result import CancellationResult
from hummingbot.core.data_type.common import OrderType, TradeType
from hummingbot.core.data_type.in_flight_order import InFlightOrder, OrderState, OrderUpdate, TradeUpdate
from hummingbot.core.data_type.limit_order import LimitOrder
from hummingbot.core.data_type.order_book import OrderBook
from hummingbot.core.data_type.order_book_tracker import OrderBookTracker
=======
from hummingbot.connector.utils import combine_to_hb_trading_pair
from hummingbot.core.data_type.common import OrderType, TradeType
from hummingbot.core.data_type.in_flight_order import OrderState, OrderUpdate, TradeUpdate
from hummingbot.core.data_type.order_book_tracker_data_source import OrderBookTrackerDataSource
>>>>>>> 30753abb
from hummingbot.core.data_type.trade_fee import AddedToCostTradeFee
from hummingbot.core.data_type.user_stream_tracker_data_source import UserStreamTrackerDataSource
from hummingbot.core.utils.async_utils import safe_gather
from hummingbot.core.utils.estimate_fee import build_trade_fee
<<<<<<< HEAD
from hummingbot.core.web_assistant.connections.data_types import RESTMethod
from hummingbot.logger import HummingbotLogger

if TYPE_CHECKING:
    from hummingbot.client.config.config_helpers import ClientConfigAdapter

s_decimal_0 = Decimal(0)
s_decimal_NaN = Decimal("nan")

MINUTE = 60
TWELVE_HOURS = MINUTE * 60 * 12
=======
from hummingbot.core.web_assistant.web_assistants_factory import WebAssistantsFactory
>>>>>>> 30753abb


class KucoinExchange(ExchangePyBase):

    web_utils = web_utils

    def __init__(self,
                 client_config_map: "ClientConfigAdapter",
                 kucoin_api_key: str,
                 kucoin_passphrase: str,
                 kucoin_secret_key: str,
                 trading_pairs: Optional[List[str]] = None,
                 trading_required: bool = True,
                 domain: str = CONSTANTS.DEFAULT_DOMAIN):
        self.kucoin_api_key = kucoin_api_key
        self.kucoin_passphrase = kucoin_passphrase
        self.kucoin_secret_key = kucoin_secret_key
        self._domain = domain
<<<<<<< HEAD
        self._time_synchronizer = TimeSynchronizer()
        super().__init__(client_config_map=client_config_map)
        self._auth = KucoinAuth(
            api_key=kucoin_api_key,
            passphrase=kucoin_passphrase,
            secret_key=kucoin_secret_key,
=======
        self._trading_required = trading_required
        self._trading_pairs = trading_pairs
        super().__init__()

    @property
    def authenticator(self):
        return KucoinAuth(
            api_key=self.kucoin_api_key,
            passphrase=self.kucoin_passphrase,
            secret_key=self.kucoin_secret_key,
>>>>>>> 30753abb
            time_provider=self._time_synchronizer)

    @property
    def name(self) -> str:
        return "kucoin"

    @property
    def rate_limits_rules(self):
        return CONSTANTS.RATE_LIMITS

    @property
    def domain(self):
        return self._domain

    @property
    def client_order_id_max_length(self):
        return CONSTANTS.MAX_ORDER_ID_LEN

    @property
    def client_order_id_prefix(self):
        return ""

    @property
    def trading_rules_request_path(self):
        return CONSTANTS.SYMBOLS_PATH_URL

    @property
    def check_network_request_path(self):
        return CONSTANTS.SERVER_TIME_PATH_URL

    def supported_order_types(self):
        return [OrderType.MARKET, OrderType.LIMIT, OrderType.LIMIT_MAKER]

    def _create_web_assistants_factory(self) -> WebAssistantsFactory:
        return web_utils.build_api_factory(
            throttler=self._throttler,
            time_synchronizer=self._time_synchronizer,
            domain=self.domain,
            auth=self._auth)

    def _create_order_book_data_source(self) -> OrderBookTrackerDataSource:
        return KucoinAPIOrderBookDataSource(
            trading_pairs=self._trading_pairs,
            domain=self.domain,
            api_factory=self._web_assistants_factory,
            throttler=self._throttler,
            time_synchronizer=self._time_synchronizer,
        )

    def _create_user_stream_data_source(self) -> UserStreamTrackerDataSource:
        return KucoinAPIUserStreamDataSource(
            auth=self._auth,
            trading_pairs=self._trading_pairs,
            domain=self.domain,
            api_factory=self._web_assistants_factory,
            throttler=self._throttler,
        )

    def _get_fee(self,
                 base_currency: str,
                 quote_currency: str,
                 order_type: OrderType,
                 order_side: TradeType,
                 amount: Decimal,
                 price: Decimal = s_decimal_NaN,
                 is_maker: Optional[bool] = None) -> AddedToCostTradeFee:

        is_maker = is_maker or (order_type is OrderType.LIMIT_MAKER)
        trading_pair = combine_to_hb_trading_pair(base=base_currency, quote=quote_currency)
        if trading_pair in self._trading_fees:
            fees_data = self._trading_fees[trading_pair]
            fee_value = Decimal(fees_data["makerFeeRate"]) if is_maker else Decimal(fees_data["takerFeeRate"])
            fee = AddedToCostTradeFee(percent=fee_value)
        else:
            fee = build_trade_fee(
                self.name,
                is_maker,
                base_currency=base_currency,
                quote_currency=quote_currency,
                order_type=order_type,
                order_side=order_side,
                amount=amount,
                price=price,
            )
        return fee

    async def _place_order(self,
                           order_id: str,
                           trading_pair: str,
                           amount: Decimal,
                           trade_type: TradeType,
                           order_type: OrderType,
                           price: Decimal) -> (str, float):
        path_url = CONSTANTS.ORDERS_PATH_URL
        side = trade_type.name.lower()
        order_type_str = "market" if order_type == OrderType.MARKET else "limit"
        data = {
            "size": str(amount),
            "clientOid": order_id,
            "side": side,
            "symbol": await KucoinAPIOrderBookDataSource.exchange_symbol_associated_to_pair(
                trading_pair=trading_pair,
                domain=self._domain,
                api_factory=self._web_assistants_factory,
                throttler=self._throttler),
            "type": order_type_str,
        }
        if order_type is OrderType.LIMIT:
            data["price"] = str(price)
        elif order_type is OrderType.LIMIT_MAKER:
            data["price"] = str(price)
            data["postOnly"] = True
        exchange_order_id = await self._api_post(
            path_url=path_url,
            data=data,
            is_auth_required=True,
            limit_id=CONSTANTS.POST_ORDER_LIMIT_ID,
        )
        return str(exchange_order_id["data"]["orderId"]), self.current_timestamp

    async def _place_cancel(self, order_id, tracked_order):
        """ This implementation specific function is called by _cancel, and returns True if successful
        """
        exchange_order_id = await tracked_order.get_exchange_order_id()
        cancel_result = await self._api_delete(
            f"{CONSTANTS.ORDERS_PATH_URL}/{exchange_order_id}",
            is_auth_required=True,
            limit_id=CONSTANTS.DELETE_ORDER_LIMIT_ID
        )
        if tracked_order.exchange_order_id in cancel_result["data"].get("cancelledOrderIds", []):
            return True
        return False

    async def _user_stream_event_listener(self):
        """
        This functions runs in background continuously processing the events received from the exchange by the user
        stream data source. It keeps reading events from the queue until the task is interrupted.
        The events received are balance updates, order updates and trade events.
        """
        async for event_message in self._iter_user_event_queue():
            try:
                event_type = event_message.get("type")
                event_subject = event_message.get("subject")
                execution_data = event_message.get("data")

                # Refer to https://docs.kucoin.com/#private-order-change-events
                if event_type == "message" and event_subject == CONSTANTS.ORDER_CHANGE_EVENT_TYPE:
                    order_event_type = execution_data["type"]
                    client_order_id: Optional[str] = execution_data.get("clientOid")

                    tracked_order = self._order_tracker.fetch_order(client_order_id=client_order_id)

                    if tracked_order is not None:
                        event_timestamp = execution_data["ts"] * 1e-9

                        if order_event_type == "match":
                            execute_amount_diff = Decimal(execution_data["matchSize"])
                            execute_price = Decimal(execution_data["matchPrice"])

                            fee = self.get_fee(
                                tracked_order.base_asset,
                                tracked_order.quote_asset,
                                tracked_order.order_type,
                                tracked_order.trade_type,
                                execute_price,
                                execute_amount_diff,
                            )

                            trade_update = TradeUpdate(
                                trade_id=execution_data["tradeId"],
                                client_order_id=client_order_id,
                                exchange_order_id=execution_data["orderId"],
                                trading_pair=tracked_order.trading_pair,
                                fee=fee,
                                fill_base_amount=execute_amount_diff,
                                fill_quote_amount=execute_amount_diff * execute_price,
                                fill_price=execute_price,
                                fill_timestamp=event_timestamp,
                            )
                            self._order_tracker.process_trade_update(trade_update)

                        updated_status = tracked_order.current_state
                        if order_event_type == "open":
                            updated_status = OrderState.OPEN
                        elif order_event_type == "match":
                            updated_status = OrderState.PARTIALLY_FILLED
                        elif order_event_type == "filled":
                            updated_status = OrderState.FILLED
                        elif order_event_type == "canceled":
                            updated_status = OrderState.CANCELED

                        order_update = OrderUpdate(
                            trading_pair=tracked_order.trading_pair,
                            update_timestamp=event_timestamp,
                            new_state=updated_status,
                            client_order_id=client_order_id,
                            exchange_order_id=execution_data["orderId"],
                        )
                        self._order_tracker.process_order_update(order_update=order_update)

                elif event_type == "message" and event_subject == CONSTANTS.BALANCE_EVENT_TYPE:
                    currency = execution_data["currency"]
                    available_balance = Decimal(execution_data["available"])
                    total_balance = Decimal(execution_data["total"])
                    self._account_balances.update({currency: total_balance})
                    self._account_available_balances.update({currency: available_balance})

            except asyncio.CancelledError:
                raise
            except Exception:
                self.logger().exception("Unexpected error in user stream listener loop.")
                await self._sleep(5.0)

    async def _update_balances(self):
        local_asset_names = set(self._account_balances.keys())
        remote_asset_names = set()

        response = await self._api_get(
            path_url=CONSTANTS.ACCOUNTS_PATH_URL,
            params={"type": "trade"},
            is_auth_required=True)

        if response:
            for balance_entry in response["data"]:
                asset_name = balance_entry["currency"]
                self._account_available_balances[asset_name] = Decimal(balance_entry["available"])
                self._account_balances[asset_name] = Decimal(balance_entry["balance"])
                remote_asset_names.add(asset_name)

            asset_names_to_remove = local_asset_names.difference(remote_asset_names)
            for asset_name in asset_names_to_remove:
                del self._account_available_balances[asset_name]
                del self._account_balances[asset_name]

    async def _format_trading_rules(self, raw_trading_pair_info: Dict[str, Any]) -> List[TradingRule]:
        trading_rules = []

        for info in raw_trading_pair_info["data"]:
            if utils.is_pair_information_valid(info):
                try:
                    trading_pair = await KucoinAPIOrderBookDataSource.trading_pair_associated_to_exchange_symbol(
                        symbol=info.get("symbol"),
                        domain=self._domain,
                        api_factory=self._web_assistants_factory,
                        throttler=self._throttler)
                    trading_rules.append(
                        TradingRule(trading_pair=trading_pair,
                                    min_order_size=Decimal(info["baseMinSize"]),
                                    max_order_size=Decimal(info["baseMaxSize"]),
                                    min_price_increment=Decimal(info['priceIncrement']),
                                    min_base_amount_increment=Decimal(info['baseIncrement']),
                                    min_quote_amount_increment=Decimal(info['quoteIncrement']),
                                    min_notional_size=Decimal(info["quoteMinSize"]))
                    )
                except Exception:
                    self.logger().error(f"Error parsing the trading pair rule {info}. Skipping.", exc_info=True)
        return trading_rules

    async def _update_trading_fees(self):
        trading_symbols = [await self._orderbook_ds.exchange_symbol_associated_to_pair(
            trading_pair=trading_pair,
            domain=self._domain,
            api_factory=self._web_assistants_factory,
            throttler=self._throttler,
            time_synchronizer=self._time_synchronizer) for trading_pair in self._trading_pairs]
        params = {"symbols": ",".join(trading_symbols)}
        resp = await self._api_get(
            path_url=CONSTANTS.FEE_PATH_URL,
            params=params,
            is_auth_required=True,
        )
        fees_json = resp["data"]
        for fee_json in fees_json:
            trading_pair = await self._orderbook_ds.trading_pair_associated_to_exchange_symbol(
                symbol=fee_json["symbol"],
                domain=self._domain,
                api_factory=self._web_assistants_factory,
                throttler=self._throttler,
                time_synchronizer=self._time_synchronizer,
            )
            self._trading_fees[trading_pair] = fee_json

    async def _update_order_status(self):
        tracked_orders = list(self.in_flight_orders.values())
        if len(tracked_orders) <= 0:
            return

        reviewed_orders = []
        request_tasks = []

        for tracked_order in tracked_orders:
            try:
                exchange_order_id = await tracked_order.get_exchange_order_id()
            except asyncio.TimeoutError:
                self.logger().debug(
                    f"Tracked order {tracked_order.client_order_id} does not have an exchange id. "
                    f"Attempting fetch in next polling interval."
                )
                await self._order_tracker.process_order_not_found(tracked_order.client_order_id)
                continue

            reviewed_orders.append(tracked_order)
            request_tasks.append(asyncio.get_event_loop().create_task(self._api_get(
                path_url=f"{CONSTANTS.ORDERS_PATH_URL}/{exchange_order_id}",
                is_auth_required=True,
                limit_id=CONSTANTS.GET_ORDER_LIMIT_ID)))

        self.logger().debug(f"Polling for order status updates of {len(reviewed_orders)} orders.")
        responses = await safe_gather(*request_tasks, return_exceptions=True)

        for update_result, tracked_order in zip(responses, reviewed_orders):
            client_order_id = tracked_order.client_order_id

            # If the order has already been canceled or has failed do nothing
            if client_order_id in self.in_flight_orders:
                if isinstance(update_result, Exception):
                    self.logger().network(
                        f"Error fetching status update for the order {client_order_id}: {update_result}.",
                        app_warning_msg=f"Failed to fetch status update for the order {client_order_id}."
                    )
                    # Wait until the order not found error have repeated a few times before actually treating
                    # it as failed. See: https://github.com/CoinAlpha/hummingbot/issues/601
                    await self._order_tracker.process_order_not_found(client_order_id)

                else:
                    # Update order execution status
                    ordered_canceled = update_result["data"]["cancelExist"]
                    is_active = update_result["data"]["isActive"]
                    op_type = update_result["data"]["opType"]

                    new_state = tracked_order.current_state
                    if ordered_canceled or op_type == "CANCEL":
                        new_state = OrderState.CANCELED
                    elif not is_active:
                        new_state = OrderState.FILLED

                    update = OrderUpdate(
                        client_order_id=client_order_id,
                        exchange_order_id=update_result["data"]["id"],
                        trading_pair=tracked_order.trading_pair,
                        update_timestamp=self.current_timestamp,
                        new_state=new_state,
                    )
                    self._order_tracker.process_order_update(update)<|MERGE_RESOLUTION|>--- conflicted
+++ resolved
@@ -1,10 +1,6 @@
 import asyncio
 from decimal import Decimal
-<<<<<<< HEAD
-from typing import TYPE_CHECKING, Any, AsyncIterable, Dict, List, Optional
-=======
-from typing import Any, Dict, List, Optional
->>>>>>> 30753abb
+from typing import TYPE_CHECKING, Any, Dict, List, Optional
 
 from hummingbot.connector.constants import s_decimal_NaN
 from hummingbot.connector.exchange.kucoin import (
@@ -17,40 +13,18 @@
 from hummingbot.connector.exchange.kucoin.kucoin_auth import KucoinAuth
 from hummingbot.connector.exchange_py_base import ExchangePyBase
 from hummingbot.connector.trading_rule import TradingRule
-<<<<<<< HEAD
-from hummingbot.connector.utils import combine_to_hb_trading_pair, get_new_client_order_id
-from hummingbot.core.api_throttler.async_throttler import AsyncThrottler
-from hummingbot.core.data_type.cancellation_result import CancellationResult
-from hummingbot.core.data_type.common import OrderType, TradeType
-from hummingbot.core.data_type.in_flight_order import InFlightOrder, OrderState, OrderUpdate, TradeUpdate
-from hummingbot.core.data_type.limit_order import LimitOrder
-from hummingbot.core.data_type.order_book import OrderBook
-from hummingbot.core.data_type.order_book_tracker import OrderBookTracker
-=======
 from hummingbot.connector.utils import combine_to_hb_trading_pair
 from hummingbot.core.data_type.common import OrderType, TradeType
 from hummingbot.core.data_type.in_flight_order import OrderState, OrderUpdate, TradeUpdate
 from hummingbot.core.data_type.order_book_tracker_data_source import OrderBookTrackerDataSource
->>>>>>> 30753abb
 from hummingbot.core.data_type.trade_fee import AddedToCostTradeFee
 from hummingbot.core.data_type.user_stream_tracker_data_source import UserStreamTrackerDataSource
 from hummingbot.core.utils.async_utils import safe_gather
 from hummingbot.core.utils.estimate_fee import build_trade_fee
-<<<<<<< HEAD
-from hummingbot.core.web_assistant.connections.data_types import RESTMethod
-from hummingbot.logger import HummingbotLogger
+from hummingbot.core.web_assistant.web_assistants_factory import WebAssistantsFactory
 
 if TYPE_CHECKING:
     from hummingbot.client.config.config_helpers import ClientConfigAdapter
-
-s_decimal_0 = Decimal(0)
-s_decimal_NaN = Decimal("nan")
-
-MINUTE = 60
-TWELVE_HOURS = MINUTE * 60 * 12
-=======
-from hummingbot.core.web_assistant.web_assistants_factory import WebAssistantsFactory
->>>>>>> 30753abb
 
 
 class KucoinExchange(ExchangePyBase):
@@ -69,17 +43,9 @@
         self.kucoin_passphrase = kucoin_passphrase
         self.kucoin_secret_key = kucoin_secret_key
         self._domain = domain
-<<<<<<< HEAD
-        self._time_synchronizer = TimeSynchronizer()
-        super().__init__(client_config_map=client_config_map)
-        self._auth = KucoinAuth(
-            api_key=kucoin_api_key,
-            passphrase=kucoin_passphrase,
-            secret_key=kucoin_secret_key,
-=======
         self._trading_required = trading_required
         self._trading_pairs = trading_pairs
-        super().__init__()
+        super().__init__(client_config_map=client_config_map)
 
     @property
     def authenticator(self):
@@ -87,7 +53,6 @@
             api_key=self.kucoin_api_key,
             passphrase=self.kucoin_passphrase,
             secret_key=self.kucoin_secret_key,
->>>>>>> 30753abb
             time_provider=self._time_synchronizer)
 
     @property
